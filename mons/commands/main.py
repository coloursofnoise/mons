import io
import logging
import os
import shutil
import stat
import subprocess
import typing as t
import urllib.parse
from zipfile import ZipFile

import click
import yaml
from click import echo

import mons.clickExt as clickExt
import mons.fs as fs
from mons import sources
from mons.config import pass_userinfo
from mons.config import UserInfo
from mons.downloading import Download
from mons.downloading import download_with_progress
from mons.downloading import URLResponse
from mons.errors import TTYError
from mons.formatting import format_columns
from mons.formatting import format_name_ver
from mons.install import find_celeste_asm
from mons.install import Install
from mons.mons import cli
from mons.platforms import assert_platform
from mons.platforms import is_os_64bit
from mons.platforms import is_platform
from mons.spec import VERSIONSPEC
<<<<<<< HEAD
from mons.utils import find_celeste_asm
=======
from mons.utils import unpack
>>>>>>> dd690d02
from mons.version import Version

logger = logging.getLogger(__name__)


@cli.command(no_args_is_help=True)
@click.argument("name", type=clickExt.Install(exist=False))
@click.argument("path", type=click.Path())
@click.option(
    "--overlay",
    type=click.Path(exists=True, resolve_path=True),
    help="Overlay this install on top of PATH.",
    hidden=not is_platform("Linux"),
)
@pass_userinfo
@click.pass_context
def add(
    ctx: click.Context,
    user_info: UserInfo,
    name: str,
    path: str,
    overlay: t.Optional[fs.Path] = None,
):
    """Register an existing Celeste (or Everest) install."""
    if overlay:
        if is_platform("Linux") and assert_platform("Linux"):
            return add_overlay(user_info, name, path, overlay)
        raise NotImplementedError(
            "OverlayFS install is not available on this platform."
        )

    # This can't be done as during argument parsing because when `--overlay` is used
    # `path` doesn't have to exist yet.
    path = clickExt.type_cast_value(
        ctx, click.Path(exists=True, resolve_path=True), path
    )
    assert fs.isdir(path) or fs.isfile(
        path
    ), "Invalid path despite 'click.Path(exists=True)'"

    try:
        install_path = fs.dirname(find_celeste_asm(path))
    except FileNotFoundError as err:
        raise click.UsageError(str(err))

    logger.info(f"Found Celeste install: '{install_path}'.")

    new_install = Install(name, install_path)
    user_info.installs[name] = new_install
    echo(format_name_ver(new_install))


if is_platform("Linux") and assert_platform("Linux"):
    from mons import overlayfs

    # Very similar to `add`, but different enough that merging them makes the code much harder to follow.
    def add_overlay(
        user_info: UserInfo, name: str, install_path: str, overlay: fs.Path
    ):
        try:
            overlay_path = fs.dirname(find_celeste_asm(overlay))
        except FileNotFoundError as err:
            raise click.UsageError(str(err))

        logger.info(f"Found existing Celeste install: '{overlay_path}'.")

        os.makedirs(install_path, exist_ok=True)
        assert fs.isdir(install_path), "Expected path to exist after 'os.makedirs'."
        new_install = Install(name, install_path, overlay_base=overlay_path)
        overlayfs.setup(user_info, new_install)

        logger.debug(f"Setup new overlay install: '{install_path}'.")

        user_info.installs[name] = new_install
        # The overlay won't be mounted yet, and we don't want to try to activate it
        # right now. Luckily since it's brand-new there will be no changes from the
        # overlay base.
        new_install.path = overlay_path
        echo(format_name_ver(new_install))
        new_install.path = install_path


@cli.command(no_args_is_help=True)
@click.argument("name", type=clickExt.Install())
@click.option(
    "-e",
    "--eval",
    is_flag=True,
    help="Print `export MONS_DEFAULT_INSTALL={NAME}` to stdout.",
)
def use(name: str, eval: bool):
    """Set the default install for mons commands.

    To un-set, run `export MONS_DEFAULT_INSTALL=`"""
    if eval:
        echo(f"export MONS_DEFAULT_INSTALL={name}")
    else:
        logger.warning(
            f"""Mons can't set environment variables in the parent shell.
To circumvent this, run the following:

eval "$(mons use {name} --eval)" """,
        )


@cli.command(no_args_is_help=True)
@click.argument("old", type=clickExt.Install(exist=True))
@click.argument("new", type=clickExt.Install(exist=False))
@pass_userinfo
def rename(userInfo: UserInfo, old: str, new: str):
    """Rename a Celeste install."""
    userInfo.installs[new] = userInfo.installs.pop(old)
    userInfo.installs[new].name = new
    logger.info(f"Renamed install: '{old}' -> '{new}'.")
    echo(format_name_ver(userInfo.installs[new]))


@cli.command(no_args_is_help=True)
@click.argument("name", type=clickExt.Install(check_path=False, resolve_install=True))
@click.argument("path", type=click.Path(exists=True, resolve_path=True))
def set_path(name: Install, path: fs.Path):
    """Change the path of an existing install."""
    try:
        install_path = fs.dirname(find_celeste_asm(path))
    except FileNotFoundError as err:
        raise click.UsageError(str(err))

    name.path = install_path
    logger.info(f"Found Celeste install: '{install_path}'.")
    echo(format_name_ver(name))


@cli.command(
    no_args_is_help=True,
)
@click.argument("name", type=clickExt.Install(check_path=False))
@click.confirmation_option(
    "--force",
    prompt="Are you sure you want to remove this install?",
    help="Skip confirmation prompt.",
)
@pass_userinfo
def remove(userInfo: UserInfo, name: str):
    """Remove an existing install."""
    del userInfo.installs[name]
    logger.info(f"Removed install: '{name}'.")


def format_install(install: Install):
    data: t.Dict[str, t.Any] = {
        "Path": install.path,
    }
    if install.overlay_base:
        data["Overlay Base"] = str(install.overlay_base)

    data["Celeste"] = str(install.celeste_version)
    data["Framework"] = install.framework

    if install.everest_version:
        data["Everest"] = str(install.everest_version)
    data["Hash"] = install.hash

    return yaml.dump(
        {install.name: data},
        sort_keys=False,
    )


@cli.command(name="list")
# @click.option("--json", is_flag=True, hidden=True)
@click.option("-v", "--verbose", is_flag=True, help="Enable verbose logging.")
@pass_userinfo
@click.pass_context
def list_cmd(ctx: click.Context, userInfo: UserInfo, verbose: bool):
    """List existing installs."""
    output = {}
    if not userInfo.installs:
        raise click.ClickException("No installs found (use 'mons add').")

    # Make sure any overlay installs are activated
    for install in userInfo.installs:
        clickExt.Install.validate_install(ctx, install, validate_path=True)

    if verbose:
        for install in userInfo.installs.values():
            install.update_cache(read_exe=True)
            echo(format_install(install))
        return

    for name, install in userInfo.installs.items():
        output[name] = install.version_string()

    echo(format_columns(output))


@cli.command(cls=clickExt.CommandExt, no_args_is_help=True)
@clickExt.install("name")
@click.option("-v", "--verbose", is_flag=True, help="Enable verbose logging.")
def show(name: Install, verbose: bool):
    """Display information for a specific install."""
    install = name
    install.update_cache(read_exe=True)
    if verbose:
        print(format_install(install))
    else:
        echo(format_name_ver(install))
        echo(install.path)


def build_source(
    srcdir: str,
    dest: t.Optional[str],
    publish: bool,
    configuration_target: t.Optional[str],
    build_args: t.List[str],
):
    framework = configuration = None
    if configuration_target:
        configuration, framework = configuration_target.split("/")

    # MSBuild log levels get bumped down a bit, since they're not really the focus
    msbuild_levels = [(logging.INFO, "minimal"), (logging.DEBUG, "normal")]
    msbuild_verbosity = "quiet"
    for level, arg in msbuild_levels:
        if logger.isEnabledFor(level):
            msbuild_verbosity = arg

    if shutil.which("dotnet"):
        build_command = [
            "dotnet",
            "publish" if publish else "build",

            "--verbosity",     msbuild_verbosity,
         *(("--configuration", configuration) if configuration else ()),
         *(("--framework",     framework)     if framework     else ()),
         *(("--output",        dest,)         if dest          else ()),
            *build_args,
        ]  # fmt: skip

        logger.info(" ".join(build_command))
        return (
            subprocess.run(
                build_command,
                cwd=srcdir,
            ).returncode
            == 0
        )
    elif shutil.which("msbuild"):
        build_command = [
            "msbuild",

          *("-target:"    +  "Publish" if publish else ()),
            "-verbosity:" +  msbuild_verbosity,

          *("-property:"  +  "Configuration=" + configuration if configuration else ()),
          *("-property:"  +  "Framework="     + framework if framework else ()),
          *("-property:"  +  "OutDir="        + dest      if dest      else ()),
            *build_args,
        ]  # fmt: skip

        logger.info(" ".join(build_command))
        return (
            subprocess.run(
                build_command,
                cwd=srcdir,
            ).returncode
            == 0
        )
    else:
        raise click.ClickException(
            "Unable to build project: could not find `dotnet` or `msbuild` on PATH.\n"
            + "Include the --no-build switch to skip build step."
        )


def determine_configuration(srcdir: fs.Directory):
    """Use heuristics to determine which build output (Configuration/Target) to copy.

    :return: Returns the most recently modified output that is shared between all projects in `srcdir`.
    """
    artifacts: t.Dict[str, t.Set[str]] = dict()

    # Find project dirs
    for proj in os.listdir(srcdir):
        if not fs.isfile(os.path.join(srcdir, proj, proj + ".csproj")):
            continue

        bindir = os.path.join(srcdir, proj, "bin")
        if not fs.isdir(bindir):
            raise click.ClickException(
                f"No build artifacts found for project '{proj}'. Make sure to build the project before installing."
            )

        outputs = set()

        # Find all output directories (assuming 'bin/{Configuration}/{Target}') with files in them
        for conf in os.listdir(bindir):
            for target in os.listdir(fs.joindir(bindir, conf)):
                if any(
                    filenames
                    for _, _, filenames in os.walk(fs.joindir(bindir, conf, target))
                ):
                    outputs.add(f"{conf}/{target}")
        if len(outputs) < 1:
            raise click.ClickException(
                f"No build artifacts found for project '{proj}'."
            )
        artifacts[proj] = outputs

    if len(artifacts) < 1:
        raise click.ClickException(
            f"No projects found. Are you sure '{srcdir}' is an Everest source repo?"
        )

    # Get outputs that are shared between all projects
    common_outputs = set.intersection(*[outputs for outputs in artifacts.values()])

    if len(common_outputs) < 1:
        logger.error("No common output configuration found between projects.")
        return None

    if len(common_outputs) > 1:
        # Get the artifact that was modified most recently (and presumeably built most recently)
        # Artifact still has to be shared between all projects
        newest_artifact, _ = max(
            (
                (output, os.stat(fs.joindir(srcdir, proj, "bin", output)).st_mtime_ns)
                for proj in artifacts.keys()
                for output in common_outputs
            ),
            key=lambda item: item[1],
        )
        logger.debug(f"Most recent build artifact: '{newest_artifact}'")
        return newest_artifact

    # Only one output is shared
    (only_common_output,) = common_outputs
    logger.debug(
        f"Only one output configuration shared between all projects: '{only_common_output}'"
    )
    return only_common_output


def copy_source_artifacts(
    srcdir: fs.Directory,
    explicit_configuration: t.Optional[str],
    dest: str,
    publish=False,
) -> int:
    """Copy build artifacts from an Everest source repo."""

    configuration = explicit_configuration or determine_configuration(srcdir)
    if not configuration:
        raise click.ClickException(
            "Could not determine build artifact to copy. Use the '--configuration' option to specify."
        )

    logger.info(f"Copying files for configuration '{configuration}'...")
    copied_files = 0
    for proj in os.listdir(srcdir):
        if not (
            fs.isfile(os.path.join(srcdir, proj, proj + ".csproj"))
            and fs.isdir(os.path.join(srcdir, proj, "bin"))
        ):
            continue

        output_path = os.path.join(srcdir, proj, "bin", configuration)
        if explicit_configuration and not fs.isdir(output_path):
            logger.warning(
                f"Build artifacts for configuration '{explicit_configuration}' do not exist for project '{proj}'. Skipping project..."
            )
            continue

        artifact_dir = fs.joindir(srcdir, proj, "bin", configuration)
        if publish and fs.isdir(os.path.join(artifact_dir, "publish")):
            artifact_dir = fs.joindir(artifact_dir, "publish")

        # Publish artifacts are added to a 'publish' subfolder, which we want to skip for regular builds.
        def skip_published(dir, filenames: t.List[str]):
            if not publish:
                if os.path.basename(dir) == "publish":
                    return []
                # Let's skip the 'publish' folder too
                return (file for file in filenames if not file == "publish")
            return filenames

        def copy_count(src, dest):
            nonlocal copied_files
            shutil.copy2(src, dest)
            copied_files += 1

        shutil.copytree(
            artifact_dir,
            dest,
            ignore=skip_published,
            copy_function=copy_count,
            dirs_exist_ok=True,
        )

    return copied_files


def fetch_artifact_source(ctx: click.Context, source: t.Union[str, Version, None]):
    if isinstance(source, Version):
        logger.debug(
            f"Reference version '{source}' provided, determining current branch."
        )
        current = source
        source = None
        build_list = sources.fetch_build_list(ctx)
        for build in build_list:
            if build["version"] == current.Minor:
                source = build["branch"]
                break
        if source is None:
            raise click.ClickException(
                f"Could not determine current branch for version '{current}'."
            )
        logger.info(
            f"Attempting to install latest build for current branch '{source}'."
        )

    assert not isinstance(source, Version)

    try:
        url = clickExt.type_cast_value(ctx, clickExt.URL(require_path=True), source)
        if url:
            return None, Download(urllib.parse.urlunparse(url))
    except click.BadParameter:
        pass

    if not source:
        logger.debug("No source provided, downloading latest artifact.")
        build_list = sources.fetch_build_list(ctx)
        return (
            Version(1, int(build_list[0]["version"]), 0),
            Download(build_list[0]["mainDownload"], build_list[0]["mainFileSize"]),
        )

    if source.startswith("refs/"):
        build = sources.fetch_latest_build_azure(source)
        if build:
            logger.debug("Found matching ref in azure builds.")
            return Version(1, build, 0), sources.fetch_build_artifact_azure(build)

    build_list = sources.fetch_build_list(ctx)
    for build in build_list:
        if source == build["branch"]:
            logger.debug("Found matching branch in Everest update list.")
            return Version(1, int(build["version"]), 0), Download(
                build["mainDownload"], build["mainFileSize"]
            )

    if source.isdigit():
        build_num = int(source)
        for build in build_list:
            if build["version"] == build_num:
                logger.debug("Found matching build number in Everest update list.")
                return Version(1, build_num, 0), Download(
                    build["mainDownload"], build["mainFileSize"]
                )

    if Version.is_valid(source):
        parsed_ver = Version.parse(source)
        logger.debug("Source is a version, using Minor version number as build.")
        for build in build_list:
            if build["version"] == parsed_ver.Minor:
                logger.debug("Found matching build number in Everest update list.")
                return parsed_ver, Download(
                    build["mainDownload"], build["mainFileSize"]
                )

    logger.debug("Source did not satisfy any checks")
    raise NotImplementedError()


def download_artifact(url: t.Union[URLResponse, Download]) -> t.IO[bytes]:
    logger.info("Downloading artifact from " + url.url)

    with fs.temporary_file(persist=True) as file:
        download_with_progress(url, file, clear=True)
        return click.open_file(file, mode="rb")


def extract_artifact(install: Install, artifact: t.IO[bytes]):
    if artifact.fileno() == 0:  # stdin
        if artifact.isatty():
            raise TTYError("no input.")
        artifact = io.BytesIO(artifact.read())

    dest = install.path
    with ZipFile(artifact) as wrapper:
        try:
            entry = wrapper.open(
                "olympus-build/build.zip"
            )  # Throws KeyError if not present
            with ZipFile(entry) as nested:
                fs.extract_with_progress(nested, dest)
        except KeyError:
            fs.extract_with_progress(wrapper, dest, "main/")


def run_installer(install: Install):
    stdout = None if logger.isEnabledFor(logging.DEBUG) else subprocess.DEVNULL
    install_dir = install.path
    if is_platform("Windows") and assert_platform("Windows"):
        core_miniinstaller = os.path.join(
            install_dir,
            "MiniInstaller-win64.exe" if is_os_64bit() else "MiniInstaller-win.exe",
        )
        if fs.isfile(core_miniinstaller):
            logger.debug(
                "System is Windows with Everest Core, using native MiniInstaller executable:\n%s",
                core_miniinstaller,
            )
            return (
                subprocess.run(
                    core_miniinstaller, stdout=stdout, stderr=None, cwd=install_dir
                ).returncode
                == 0
            )
        logger.debug(
            "System is Windows, running MiniInstaller natively:\n%s",
            os.path.join(install_dir, "MiniInstaller.exe"),
        )
        return subprocess.run(
            os.path.join(install_dir, "MiniInstaller.exe"),
            stdout=stdout,
            stderr=None,
            cwd=install_dir,
        )

    if is_platform("Darwin") and assert_platform("Darwin"):
        kickstart_dir = fs.joindir(install_dir, "..", "MacOS")
        with fs.copied_file(
            fs.joinfile(kickstart_dir, "Celeste"),
            os.path.join(kickstart_dir, "MiniInstaller"),
        ) as miniinstaller:
            logger.debug(
                "System is Darwin, using MonoKickstart bundled with Celeste to run MiniInstaller:\n%s",
                miniinstaller,
            )
            return (
                subprocess.run(
                    miniinstaller, stdout=stdout, stderr=None, cwd=install_dir
                ).returncode
                == 0
            )

    # Linux
    assert_platform("Linux")
    suffix = "x86_64" if is_os_64bit() else "x86"
    core_miniinstaller = os.path.join(install_dir, "MiniInstaller-linux")
    if fs.isfile(core_miniinstaller):
        logger.debug(
            "System is Linux with Everest Core, using native MiniInstaller executable:\n%s",
            core_miniinstaller,
        )
        # This file may not be marked as executable, especially when building from a zip artifact
        os.chmod(core_miniinstaller, os.stat(core_miniinstaller).st_mode | stat.S_IEXEC)
        return (
            subprocess.run(
                core_miniinstaller, stdout=stdout, stderr=None, cwd=install_dir
            ).returncode
            == 0
        )

    with fs.copied_file(
        fs.joinfile(install_dir, f"Celeste.bin.{suffix}"),
        os.path.join(install_dir, f"MiniInstaller.bin.{suffix}"),
    ) as miniinstaller:
        logger.debug(
            "System is Linux, using MonoKickstart bundled with Celeste to run MiniInstaller:\n%s",
            miniinstaller,
        )
        return (
            subprocess.run(
                miniinstaller, stdout=stdout, stderr=None, cwd=install_dir
            ).returncode
            == 0
        )


def validate_configuration(ctx, param, value: t.Optional[str]):
    if isinstance(value, str) and not len(value.split("/")) == 2:
        raise click.BadParameter("Must be supplied as '[CONFIGURATION]/[TARGET]'")
    return value


@cli.command(
    no_args_is_help=True,
    context_settings=dict(
        ignore_unknown_options=True,
        allow_extra_args=True,
    ),
    cls=clickExt.CommandExt,
    usages=[
        ["NAME", f"[{VERSIONSPEC} | PATH | URL]"],
        [
            "NAME",
            "--src",
            "[--no-build]",
            "[--configuration OPTION]",
            "[PATH] [BUILD ARGS...]",
        ],
    ],
)
@clickExt.install("install", metavar="NAME")
@click.argument("source", required=False)
@click.option(
    "--latest", is_flag=True, help="Install latest available build, branch-ignorant."
)
@click.option(
    "--src",
    is_flag=True,
    help="Build and install from source folder.",
)
@click.option(
    "--no-build",
    is_flag=True,
    help="Use with :option:`--src` to install without building.",
)
@click.option(
    "--configuration",
    metavar="OPTION",
    help="Configuration/Framework to build for.",
    callback=validate_configuration,
)
@click.option(
    "--publish/--no-publish",
    default=False,
    help="Invoke the 'Publish' target when building.",
)
@click.option(
    "--launch",
    name="launch_game",
    is_flag=True,
    help="Launch Celeste after installing.",
    cls=clickExt.OptionExt,
)
@pass_userinfo
@click.pass_context
def install(
    ctx: click.Context,
    userinfo: UserInfo,
    install: Install,
    source: t.Optional[str],
    latest: bool,
    src: bool,
    no_build: bool,
    configuration: t.Optional[str],
    publish: bool,
    launch_game: bool,
):
    """Install Everest.

    :term:`VERSIONSPEC` can be a branch name, build number, or version number.

    mons can install 'main' and 'olympus-build' artifacts.

    If VERSIONSPEC is not supplied, mons will attempt to determine the branch
    that is currently installed, and install the latest build from that branch.
    """
    # Additional option validation
    if not src:
        for opt, val in [
            ("no-build", no_build),
            ("configuration", configuration),
            ("publish", publish),
        ]:
            if val:
                raise click.BadOptionUsage(
                    f"--{opt}", "--{opt} can only be used with the --src option.", ctx
                )

    if src and not source:
        source = userinfo.config.source_directory
        if not source:
            raise click.BadOptionUsage(
                "--src",
                "--src option passed with no path or 'source_directory' configuration value.",
                ctx,
            )

    # Install command start
    requested_version = None

    if src:
        source_dir = fs.Directory(
            clickExt.type_cast_value(
                ctx,
                click.Path(
                    exists=True, file_okay=False, readable=True, resolve_path=True
                ),
                source,
            )
        )
        if not no_build:
            logger.info("Building Everest source...")
            # Build source straight to install path
            build_source(
                source_dir,
                install.path,
                publish,
                configuration,
                build_args=userinfo.config.build_args + ctx.args,
            )
        else:
            # Not needed after build_source because build output dir is set to
            # install.path
            logger.info("Copying build artifacts...")
            copied = copy_source_artifacts(
                source_dir, configuration, install.path, publish
            )
            if copied == 0:
                logger.info("No files were changed.")
            else:
                logger.info(f"Copied {copied} files.")
        artifact = None
    elif source and (fs.isfile(source) or source == "-"):
        artifact = clickExt.type_cast_value(ctx, click.File(mode="rb"), source)

    else:
        ref_version = None
        if not source and not latest:
            install.update_cache(read_exe=True)
            ref_version = install.everest_version
            if not ref_version:
                raise click.UsageError("Could not determine current branch.", ctx)
        try:
            requested_version, source_download = fetch_artifact_source(
                ctx, source or ref_version
            )
        except NotImplementedError:
            raise click.BadArgumentUsage(
                f"Provided build or branch '{source}' does not exist.",
                ctx,
            )
        artifact = download_artifact(source_download)

    if artifact:
        extract_artifact(install, artifact)

    logger.info("Running MiniInstaller...")
    if not run_installer(install):
        raise click.ClickException(
            "Installing Everest failed, consult the MiniInstaller log for details."
        )
    echo("Everest was installed.")

    if requested_version:
        install.update_cache(read_exe=True)
        if install.everest_version != requested_version:
            logger.warning(
                f"Requested and installed versions do not match! ({install.everest_version} != {requested_version})"
            )

    if launch_game:
        logger.info("Launching Celeste...")
        ctx.invoke(launch, name=install)


if is_platform("Linux") and assert_platform("Linux"):

    @cli.command(no_args_is_help=True)
    @clickExt.install("name", require_everest=True)
    @click.pass_context
    def uninstall(ctx, name: Install):
        """Uninstall Everest from an overlay install."""
        if not name.overlay_base:
            raise click.UsageError(
                "Uninstalling is currently only supported for overlay installs."
            )
        overlayfs.reset(ctx, name)  # pyright: ignore[reportUnboundVariable]


# fmt: off
everest_core_filenames = [
    "apphosts", "everest-lib",
    "lib64-win-x64", "lib64-win-x86", "lib64-linux", "lib64-osx",
    "Celeste.dll", "Celeste.runtimeconfig.json",
    "Celeste.deps.json", "Celeste.Mod.mm.deps.json", "NETCoreifier.deps.json",
    "MiniInstaller-win.exe", "MiniInstaller-win64.exe", "MiniInstaller-linux", "MiniInstaller-osx", "MiniInstaller-win.exe.manifest",
    "MiniInstaller.dll", "MiniInstaller.runtimeconfig.json", "MiniInstaller.deps.json",
    "NETCoreifier.dll", "NETCoreifier.pdb", "NETCoreifier.deps.json",

    "MonoMod.Backports.dll", "MonoMod.Backports.pdb", "MonoMod.Backports.xml",
    "MonoMod.Core.dll", "MonoMod.Core.pdb", "MonoMod.Core.xml",
    "MonoMod.Iced.dll", "MonoMod.Iced.pdb", "MonoMod.Iced.xml",
    "MonoMod.ILHelpers.dll", "MonoMod.ILHelpers.pdb",
    "MonoMod.RuntimeDetour.pdb", "MonoMod.RuntimeDetour.xml",
    "MonoMod.Utils.pdb", "MonoMod.Utils.xml",
    "MonoMod.Patcher", "MonoMod.Patcher.runtimeconfig.json",
    "MonoMod.Patcher.dll", "MonoMod.Patcher.pdb", "MonoMod.Patcher.xml",
    "MonoMod.RuntimeDetour.HookGen", "MonoMod.RuntimeDetour.HookGen.runtimeconfig.json",
    "MonoMod.RuntimeDetour.HookGen.dll", "MonoMod.RuntimeDetour.HookGen.pdb", "MonoMod.RuntimeDetour.HookGen.xml",
]

everest_backup_exclude = [
    "Content", "Saves",
]
# fmt: on


@cli.command(hidden=True)
@clickExt.install("name")
@click.option("-v", "--verbose", is_flag=True, help="Enable verbose logging.")
def downgrade_core(name: Install, verbose: bool):
    """Use when downgrading from a .NET Core build.

    Cleans up and restores some files that are added or changed in the .NET Core build.

    WARNING: This command will leave the install in an unstable state.
    Make sure to re-install Everest after running it.
    """
    logger.info("Removing residual .NET Core files...")
    for filename in everest_core_filenames:
        path = os.path.join(name.path, filename)
        if fs.isfile(path):
            os.remove(path)
        elif fs.isdir(path):
            shutil.rmtree(path)
        else:
            continue
        echo(path)

    logger.info("Restoring backup...")
    restore_dest = name.path
    for filename in os.listdir(os.path.join(restore_dest, "orig")):
        if filename in everest_backup_exclude:
            continue

        orig_path = os.path.join(restore_dest, "orig", filename)
        dest_path = os.path.join(restore_dest, filename)

        # MacOS is special
        if is_platform("Darwin") and assert_platform("Darwin"):
            macos_path = os.path.join(os.path.dirname(name.path), "MacOS")
            if filename.casefold() == "Celeste".casefold():
                restore_dest = os.path.join(macos_path, "Celeste")
            elif filename.casefold() == "osx".casefold():
                restore_dest = os.path.join(macos_path, "osx")

        if fs.isfile(orig_path):
            if fs.isfile(dest_path):
                os.remove(dest_path)
            os.rename(orig_path, dest_path)
        elif fs.isdir(orig_path):
            if fs.isdir(dest_path):
                shutil.rmtree(dest_path)
            os.rename(orig_path, dest_path)
        else:
            continue
        echo(orig_path + " -> " + dest_path)


@cli.command(
    no_args_is_help=True,
    context_settings=dict(
        ignore_unknown_options=True,
        allow_extra_args=True,
    ),
    meta_options={
        "Game Arguments": [
            ("--console", "Attach output of game process (implies :option:`--wait`)."),
            ("--vanilla", "Launch Celeste without Everest."),
        ]
    },
    cls=clickExt.CommandExt,
)
@clickExt.install("name", metavar="NAME [ARGS]...")
@click.option("--wait", is_flag=True, help="Wait for game process to exit.")
@click.option("--dry-run", is_flag=True, hidden=True)
@click.pass_context
def launch(ctx: click.Context, name: Install, wait: bool, dry_run: bool):
    """Launch the game associated with an install.

    Any additional arguments are passed to the launched process.
    """
    path = name.asm
    if is_platform("Darwin") and assert_platform("Darwin"):
        path = fs.File(
            os.path.normpath(os.path.join(name.path, "..", "MacOS", "Celeste"))
        )
    elif is_platform("Linux") and assert_platform("Linux"):
        path = fs.File(os.path.splitext(path)[0])  # drop the .exe

    launch_args = ctx.ensure_object(UserInfo).config.launch_args
    launch_args += ctx.args

    redirect = subprocess.PIPE
    if "--console" in launch_args:
        redirect = None
        wait = True

    if dry_run:
        echo(" ".join([path] + launch_args))
        exit(0)
    logger.debug(" ".join([path] + launch_args))

    proc = subprocess.Popen([path] + launch_args, stdout=redirect, stderr=redirect)
    if wait:
        logger.debug("Waiting for process to exit...")
        proc.wait()<|MERGE_RESOLUTION|>--- conflicted
+++ resolved
@@ -30,11 +30,6 @@
 from mons.platforms import is_os_64bit
 from mons.platforms import is_platform
 from mons.spec import VERSIONSPEC
-<<<<<<< HEAD
-from mons.utils import find_celeste_asm
-=======
-from mons.utils import unpack
->>>>>>> dd690d02
 from mons.version import Version
 
 logger = logging.getLogger(__name__)
