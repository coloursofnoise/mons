--- conflicted
+++ resolved
@@ -30,10 +30,5 @@
 def cli(ctx: click.Context):
     ctx.obj = ctx.with_resource(UserInfo())
 
-<<<<<<< HEAD
-from mons.commands import main
-import mons.commands.mods
-cli.add_command(mons.commands.mods.cli)
-=======
-from .commands import main
->>>>>>> c02bb0b4
+from .commands import main, mods
+cli.add_command(mods.cli)